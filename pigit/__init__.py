--- conflicted
+++ resolved
@@ -26,11 +26,7 @@
 
 
 __project__ = "pigit"
-<<<<<<< HEAD
-__version__ = "1.0.7"
-=======
 __version__ = "1.0.8.bate.1"
->>>>>>> 9757daf6
 __url__ = "https://github.com/zlj-zz/pigit.git"
 __uri__ = __url__
 
